--- conflicted
+++ resolved
@@ -238,7 +238,6 @@
 	return checkOverflow(c.XXX, "slack config")
 }
 
-<<<<<<< HEAD
 // CallConfig configures notifications via Call.
 type CallConfig struct {
 	NotifierConfig `yaml:",inline"`
@@ -250,7 +249,10 @@
 	SuffixToken    Secret `yaml:"suffix_token"`
 	SuffixUsername string `yaml:"suffix_username"`
 	SuffixAccount  string `yaml:"suffix_account"`
-=======
+	// Catches all undefined fields and must be empty after parsing.
+	XXX map[string]interface{} `yaml:",inline"`
+}
+
 // SMSConfig configures notifications via SMS using exotel.
 type SMSConfig struct {
 	NotifierConfig `yaml:",inline"`
@@ -261,14 +263,12 @@
 	To   string `yaml:"to"`
 	From string `yml:"from"`
 	Text string `yaml:"text"`
->>>>>>> 989e6378
-
-	// Catches all undefined fields and must be empty after parsing.
-	XXX map[string]interface{} `yaml:",inline"`
-}
-
-// UnmarshalYAML implements the yaml.Unmarshaler interface.
-<<<<<<< HEAD
+
+	// Catches all undefined fields and must be empty after parsing.
+	XXX map[string]interface{} `yaml:",inline"`
+}
+
+// UnmarshalYAML implements the yaml.Unmarshaler interface.
 func (c *CallConfig) UnmarshalYAML(unmarshal func(interface{}) error) error {
 	*c = DefaultCallConfig
 	type plain CallConfig
@@ -276,7 +276,7 @@
 		return err
 	}
 	return checkOverflow(c.XXX, "Call config")
-=======
+}
 func (c *SMSConfig) UnmarshalYAML(unmarshal func(interface{}) error) error {
 	*c = DefaultSMSConfig
 	type plain SMSConfig
@@ -290,7 +290,6 @@
 		return fmt.Errorf("missing to number in sms config")
 	}
 	return checkOverflow(c.XXX, "sms config")
->>>>>>> 989e6378
 }
 
 // HipchatConfig configures notifications via Hipchat.
