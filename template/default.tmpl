{{ define "__alertmanager" }}AlertManager{{ end }}
{{ define "__alertmanagerURL" }}{{ .ExternalURL }}/#/alerts?receiver={{ .Receiver }}{{ end }}

{{ define "__subject" }}[{{ .Status | toUpper }}{{ if eq .Status "firing" }}:{{ .Alerts.Firing | len }}{{ end }}] {{ .GroupLabels.SortedPairs.Values | join " " }} {{ if gt (len .CommonLabels) (len .GroupLabels) }}({{ with .CommonLabels.Remove .GroupLabels.Names }}{{ .Values | join " " }}{{ end }}){{ end }}{{ end }}
{{ define "__description" }}{{ end }}

{{ define "__text_alert_list" }}{{ range . }}Labels:
{{ range .Labels.SortedPairs }} - {{ .Name }} = {{ .Value }}
{{ end }}Annotations:
{{ range .Annotations.SortedPairs }} - {{ .Name }} = {{ .Value }}
{{ end }}Source: {{ .GeneratorURL }}
{{ end }}{{ end }}


{{ define "slack.default.title" }}{{ template "__subject" . }}{{ end }}
{{ define "slack.default.username" }}{{ template "__alertmanager" . }}{{ end }}
{{ define "slack.default.fallback" }}{{ template "slack.default.title" . }} | {{ template "slack.default.titlelink" . }}{{ end }}
{{ define "slack.default.pretext" }}{{ end }}
{{ define "slack.default.titlelink" }}{{ template "__alertmanagerURL" . }}{{ end }}
{{ define "slack.default.iconemoji" }}{{ end }}
{{ define "slack.default.text" }}{{ end }}


{{ define "hipchat.default.from" }}{{ template "__alertmanager" . }}{{ end }}
{{ define "hipchat.default.message" }}{{ template "__subject" . }}{{ end }}


{{ define "pagerduty.default.description" }}{{ template "__subject" . }}{{ end }}
{{ define "pagerduty.default.client" }}{{ template "__alertmanager" . }}{{ end }}
{{ define "pagerduty.default.clientURL" }}{{ template "__alertmanagerURL" . }}{{ end }}
{{ define "pagerduty.default.instances" }}{{ template "__text_alert_list" . }}{{ end }}


{{ define "opsgenie.default.description" }}{{ template "__subject" . }}{{ end }}
{{ define "opsgenie.default.source" }}{{ template "__alertmanagerURL" . }}{{ end }}


{{ define "email.default.subject" }}{{ template "__subject" . }}{{ end }}
{{ define "email.default.html" }}
<!DOCTYPE html PUBLIC "-//W3C//DTD XHTML 1.0 Transitional//EN" "http://www.w3.org/TR/xhtml1/DTD/xhtml1-transitional.dtd">
<!--
Style and HTML derived from https://github.com/mailgun/transactional-email-templates


The MIT License (MIT)

Copyright (c) 2014 Mailgun

Permission is hereby granted, free of charge, to any person obtaining a copy
of this software and associated documentation files (the "Software"), to deal
in the Software without restriction, including without limitation the rights
to use, copy, modify, merge, publish, distribute, sublicense, and/or sell
copies of the Software, and to permit persons to whom the Software is
furnished to do so, subject to the following conditions:

The above copyright notice and this permission notice shall be included in all
copies or substantial portions of the Software.

THE SOFTWARE IS PROVIDED "AS IS", WITHOUT WARRANTY OF ANY KIND, EXPRESS OR
IMPLIED, INCLUDING BUT NOT LIMITED TO THE WARRANTIES OF MERCHANTABILITY,
FITNESS FOR A PARTICULAR PURPOSE AND NONINFRINGEMENT. IN NO EVENT SHALL THE
AUTHORS OR COPYRIGHT HOLDERS BE LIABLE FOR ANY CLAIM, DAMAGES OR OTHER
LIABILITY, WHETHER IN AN ACTION OF CONTRACT, TORT OR OTHERWISE, ARISING FROM,
OUT OF OR IN CONNECTION WITH THE SOFTWARE OR THE USE OR OTHER DEALINGS IN THE
SOFTWARE.
-->
<html xmlns="http://www.w3.org/1999/xhtml" xmlns="http://www.w3.org/1999/xhtml" style="font-family: 'Helvetica Neue', Helvetica, Arial, sans-serif; box-sizing: border-box; font-size: 14px; margin: 0;">
<head style="font-family: 'Helvetica Neue', Helvetica, Arial, sans-serif; box-sizing: border-box; font-size: 14px; margin: 0;">
<meta name="viewport" content="width=device-width" style="font-family: 'Helvetica Neue', Helvetica, Arial, sans-serif; box-sizing: border-box; font-size: 14px; margin: 0;" />
<meta http-equiv="Content-Type" content="text/html; charset=UTF-8" style="font-family: 'Helvetica Neue', Helvetica, Arial, sans-serif; box-sizing: border-box; font-size: 14px; margin: 0;" />
<title style="font-family: 'Helvetica Neue', Helvetica, Arial, sans-serif; box-sizing: border-box; font-size: 14px; margin: 0;">{{ template "__subject" . }}</title>

</head>

<body itemscope="" itemtype="http://schema.org/EmailMessage" style="font-family: 'Helvetica Neue', Helvetica, Arial, sans-serif; box-sizing: border-box; font-size: 14px; -webkit-font-smoothing: antialiased; -webkit-text-size-adjust: none; height: 100%; line-height: 1.6em; width: 100% !important; background-color: #f6f6f6; margin: 0; padding: 0;" bgcolor="#f6f6f6">

<table style="font-family: 'Helvetica Neue', Helvetica, Arial, sans-serif; box-sizing: border-box; font-size: 14px; width: 100%; background-color: #f6f6f6; margin: 0;" bgcolor="#f6f6f6">
  <tr style="font-family: 'Helvetica Neue', Helvetica, Arial, sans-serif; box-sizing: border-box; font-size: 14px; margin: 0;">
    <td style="font-family: 'Helvetica Neue', Helvetica, Arial, sans-serif; box-sizing: border-box; font-size: 14px; vertical-align: top; margin: 0;" valign="top"></td>
    <td width="600" style="font-family: 'Helvetica Neue', Helvetica, Arial, sans-serif; box-sizing: border-box; font-size: 14px; vertical-align: top; display: block !important; max-width: 600px !important; clear: both !important; width: 100% !important; margin: 0 auto; padding: 0;" valign="top">
      <div style="font-family: 'Helvetica Neue', Helvetica, Arial, sans-serif; box-sizing: border-box; font-size: 14px; max-width: 600px; display: block; margin: 0 auto; padding: 0;">
        <table width="100%" cellpadding="0" cellspacing="0" style="font-family: 'Helvetica Neue', Helvetica, Arial, sans-serif; box-sizing: border-box; font-size: 14px; border-radius: 3px; background-color: #fff; margin: 0; border: 1px solid #e9e9e9;" bgcolor="#fff">
          <tr style="font-family: 'Helvetica Neue', Helvetica, Arial, sans-serif; box-sizing: border-box; font-size: 14px; margin: 0;">
            <td style="font-family: 'Helvetica Neue', Helvetica, Arial, sans-serif; box-sizing: border-box; font-size: 16px; vertical-align: top; color: #fff; font-weight: 500; text-align: center; border-radius: 3px 3px 0 0; background-color: #E6522C; margin: 0; padding: 20px;" align="center" bgcolor="#E6522C" valign="top">
              {{ .Alerts | len }} alert{{ if gt (len .Alerts) 1 }}s{{ end }} for {{ range .GroupLabels.SortedPairs }}
                {{ .Name }}={{ .Value }}
              {{ end }}
            </td>
          </tr>
          <tr style="font-family: 'Helvetica Neue', Helvetica, Arial, sans-serif; box-sizing: border-box; font-size: 14px; margin: 0;">
            <td style="font-family: 'Helvetica Neue', Helvetica, Arial, sans-serif; box-sizing: border-box; font-size: 14px; vertical-align: top; margin: 0; padding: 10px;" valign="top">
              <table width="100%" cellpadding="0" cellspacing="0" style="font-family: 'Helvetica Neue', Helvetica, Arial, sans-serif; box-sizing: border-box; font-size: 14px; margin: 0;">
                <tr style="font-family: 'Helvetica Neue', Helvetica, Arial, sans-serif; box-sizing: border-box; font-size: 14px; margin: 0;">
                  <td style="font-family: 'Helvetica Neue', Helvetica, Arial, sans-serif; box-sizing: border-box; font-size: 14px; vertical-align: top; margin: 0; padding: 0 0 20px;" valign="top">
                    <a href="{{ template "__alertmanagerURL" . }}" style="font-family: 'Helvetica Neue', Helvetica, Arial, sans-serif; box-sizing: border-box; font-size: 14px; color: #FFF; text-decoration: none; line-height: 2em; font-weight: bold; text-align: center; cursor: pointer; display: inline-block; border-radius: 5px; text-transform: capitalize; background-color: #348eda; margin: 0; border-color: #348eda; border-style: solid; border-width: 10px 20px;">View in {{ template "__alertmanager" . }}</a>
                  </td>
                </tr>
                {{ if gt (len .Alerts.Firing) 0 }}
                <tr style="font-family: 'Helvetica Neue', Helvetica, Arial, sans-serif; box-sizing: border-box; font-size: 14px; margin: 0;">
                  <td style="font-family: 'Helvetica Neue', Helvetica, Arial, sans-serif; box-sizing: border-box; font-size: 14px; vertical-align: top; margin: 0; padding: 0 0 20px;" valign="top">
                    <strong style="font-family: 'Helvetica Neue', Helvetica, Arial, sans-serif; box-sizing: border-box; font-size: 14px; margin: 0;">[{{ .Alerts.Firing | len }}] Firing</strong>
                  </td>
                </tr>
                {{ end }}
                {{ range .Alerts.Firing }}
                <tr style="font-family: 'Helvetica Neue', Helvetica, Arial, sans-serif; box-sizing: border-box; font-size: 14px; margin: 0;">
                  <td style="font-family: 'Helvetica Neue', Helvetica, Arial, sans-serif; box-sizing: border-box; font-size: 14px; vertical-align: top; margin: 0; padding: 0 0 20px;" valign="top">
                    <strong style="font-family: 'Helvetica Neue', Helvetica, Arial, sans-serif; box-sizing: border-box; font-size: 14px; margin: 0;">Labels</strong><br style="font-family: 'Helvetica Neue', Helvetica, Arial, sans-serif; box-sizing: border-box; font-size: 14px; margin: 0;" />
                    {{ range .Labels.SortedPairs }}{{ .Name }} = {{ .Value }}<br style="font-family: 'Helvetica Neue', Helvetica, Arial, sans-serif; box-sizing: border-box; font-size: 14px; margin: 0;" />{{ end }}
                    {{ if gt (len .Annotations) 0 }}<strong style="font-family: 'Helvetica Neue', Helvetica, Arial, sans-serif; box-sizing: border-box; font-size: 14px; margin: 0;">Annotations</strong><br style="font-family: 'Helvetica Neue', Helvetica, Arial, sans-serif; box-sizing: border-box; font-size: 14px; margin: 0;" />{{ end }}
                    {{ range .Annotations.SortedPairs }}{{ .Name }} = {{ .Value }}<br style="font-family: 'Helvetica Neue', Helvetica, Arial, sans-serif; box-sizing: border-box; font-size: 14px; margin: 0;" />{{ end }}
                    <a href="{{ .GeneratorURL }}" style="font-family: 'Helvetica Neue', Helvetica, Arial, sans-serif; box-sizing: border-box; font-size: 14px; color: #348eda; text-decoration: underline; margin: 0;">Source</a><br style="font-family: 'Helvetica Neue', Helvetica, Arial, sans-serif; box-sizing: border-box; font-size: 14px; margin: 0;" />
                  </td>
                </tr>
                {{ end }}

                {{ if gt (len .Alerts.Resolved) 0 }}
                  {{ if gt (len .Alerts.Firing) 0 }}
                <tr style="font-family: 'Helvetica Neue', Helvetica, Arial, sans-serif; box-sizing: border-box; font-size: 14px; margin: 0;">
                  <td style="font-family: 'Helvetica Neue', Helvetica, Arial, sans-serif; box-sizing: border-box; font-size: 14px; vertical-align: top; margin: 0; padding: 0 0 20px;" valign="top">
                    <br style="font-family: 'Helvetica Neue', Helvetica, Arial, sans-serif; box-sizing: border-box; font-size: 14px; margin: 0;" />
                    <hr style="font-family: 'Helvetica Neue', Helvetica, Arial, sans-serif; box-sizing: border-box; font-size: 14px; margin: 0;" />
                    <br style="font-family: 'Helvetica Neue', Helvetica, Arial, sans-serif; box-sizing: border-box; font-size: 14px; margin: 0;" />
                  </td>
                </tr>
                  {{ end }}
                <tr style="font-family: 'Helvetica Neue', Helvetica, Arial, sans-serif; box-sizing: border-box; font-size: 14px; margin: 0;">
                  <td style="font-family: 'Helvetica Neue', Helvetica, Arial, sans-serif; box-sizing: border-box; font-size: 14px; vertical-align: top; margin: 0; padding: 0 0 20px;" valign="top">
                    <strong style="font-family: 'Helvetica Neue', Helvetica, Arial, sans-serif; box-sizing: border-box; font-size: 14px; margin: 0;">[{{ .Alerts.Resolved | len }}] Resolved</strong>
                  </td>
                </tr>
                {{ end }}
                {{ range .Alerts.Resolved }}
                <tr style="font-family: 'Helvetica Neue', Helvetica, Arial, sans-serif; box-sizing: border-box; font-size: 14px; margin: 0;">
                  <td style="font-family: 'Helvetica Neue', Helvetica, Arial, sans-serif; box-sizing: border-box; font-size: 14px; vertical-align: top; margin: 0; padding: 0 0 20px;" valign="top">
                    <strong style="font-family: 'Helvetica Neue', Helvetica, Arial, sans-serif; box-sizing: border-box; font-size: 14px; margin: 0;">Labels</strong><br style="font-family: 'Helvetica Neue', Helvetica, Arial, sans-serif; box-sizing: border-box; font-size: 14px; margin: 0;" />
                    {{ range .Labels.SortedPairs }}{{ .Name }} = {{ .Value }}<br style="font-family: 'Helvetica Neue', Helvetica, Arial, sans-serif; box-sizing: border-box; font-size: 14px; margin: 0;" />{{ end }}
                    {{ if gt (len .Annotations) 0 }}<strong style="font-family: 'Helvetica Neue', Helvetica, Arial, sans-serif; box-sizing: border-box; font-size: 14px; margin: 0;">Annotations</strong><br style="font-family: 'Helvetica Neue', Helvetica, Arial, sans-serif; box-sizing: border-box; font-size: 14px; margin: 0;" />{{ end }}
                    {{ range .Annotations.SortedPairs }}{{ .Name }} = {{ .Value }}<br style="font-family: 'Helvetica Neue', Helvetica, Arial, sans-serif; box-sizing: border-box; font-size: 14px; margin: 0;" />{{ end }}
                    <a href="{{ .GeneratorURL }}" style="font-family: 'Helvetica Neue', Helvetica, Arial, sans-serif; box-sizing: border-box; font-size: 14px; color: #348eda; text-decoration: underline; margin: 0;">Source</a><br style="font-family: 'Helvetica Neue', Helvetica, Arial, sans-serif; box-sizing: border-box; font-size: 14px; margin: 0;" />
                  </td>
                </tr>
                {{ end }}
              </table>
            </td>
          </tr>
        </table>

        <div style="font-family: 'Helvetica Neue', Helvetica, Arial, sans-serif; box-sizing: border-box; font-size: 14px; width: 100%; clear: both; color: #999; margin: 0; padding: 20px;">
          <table width="100%" style="font-family: 'Helvetica Neue', Helvetica, Arial, sans-serif; box-sizing: border-box; font-size: 14px; margin: 0;">
            <tr style="font-family: 'Helvetica Neue', Helvetica, Arial, sans-serif; box-sizing: border-box; font-size: 14px; margin: 0;">
              <td style="font-family: 'Helvetica Neue', Helvetica, Arial, sans-serif; box-sizing: border-box; font-size: 12px; vertical-align: top; text-align: center; color: #999; margin: 0; padding: 0 0 20px;" align="center" valign="top"><a href="{{ .ExternalURL }}" style="font-family: 'Helvetica Neue', Helvetica, Arial, sans-serif; box-sizing: border-box; font-size: 12px; color: #999; text-decoration: underline; margin: 0;">Sent by {{ template "__alertmanager" . }}</a></td>
            </tr>
          </table>
        </div></div>
    </td>
    <td style="font-family: 'Helvetica Neue', Helvetica, Arial, sans-serif; box-sizing: border-box; font-size: 14px; vertical-align: top; margin: 0;" valign="top"></td>
  </tr>
</table>

</body>
</html>

{{ end }}

{{ define "pushover.default.title" }}{{ template "__subject" . }}{{ end }}
{{ define "pushover.default.message" }}{{ .CommonAnnotations.SortedPairs.Values | join " " }}
{{ if gt (len .Alerts.Firing) 0 }}
Alerts Firing:
{{ template "__text_alert_list" .Alerts.Firing }}
{{ end }}
{{ if gt (len .Alerts.Resolved) 0 }}
Alerts Resolved:
{{ template "__text_alert_list" .Alerts.Resolved }}
{{ end }}
{{ end }}
{{ define "pushover.default.url" }}{{ template "__alertmanagerURL" . }}{{ end }}

<<<<<<< HEAD
{{ define "call.default.text" }}{{ .Alerts | len }} alert {{ if gt (len .Alerts) 1 }}s{{ end }} for {{ range .GroupLabels.SortedPairs }}{{ if eq .Name "alertname" }}{{ .Value }}{{ end }}{{ end }}{{end}}
=======
{{ define "sms.default.text" }}{{ .Alerts | len }} alert {{ if gt (len .Alerts) 1 }}s{{ end }} for
{{ range .GroupLabels.SortedPairs }}{{ if eq .Name "alertname" }}{{ .Value | toUpper}}{{ end }}{{ end }}
{{ range .Alerts.Firing }}{{ range .Annotations.SortedPairs }}{{ if eq .Name "description" }}
{{ .Value }}{{ end }}{{ end }}{{ end }}{{end}}
>>>>>>> 989e6378
<|MERGE_RESOLUTION|>--- conflicted
+++ resolved
@@ -176,11 +176,9 @@
 {{ end }}
 {{ define "pushover.default.url" }}{{ template "__alertmanagerURL" . }}{{ end }}
 
-<<<<<<< HEAD
 {{ define "call.default.text" }}{{ .Alerts | len }} alert {{ if gt (len .Alerts) 1 }}s{{ end }} for {{ range .GroupLabels.SortedPairs }}{{ if eq .Name "alertname" }}{{ .Value }}{{ end }}{{ end }}{{end}}
-=======
+
 {{ define "sms.default.text" }}{{ .Alerts | len }} alert {{ if gt (len .Alerts) 1 }}s{{ end }} for
 {{ range .GroupLabels.SortedPairs }}{{ if eq .Name "alertname" }}{{ .Value | toUpper}}{{ end }}{{ end }}
 {{ range .Alerts.Firing }}{{ range .Annotations.SortedPairs }}{{ if eq .Name "description" }}
-{{ .Value }}{{ end }}{{ end }}{{ end }}{{end}}
->>>>>>> 989e6378
+{{ .Value }}{{ end }}{{ end }}{{ end }}{{end}}